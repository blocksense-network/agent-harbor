--- conflicted
+++ resolved
@@ -6,11 +6,6 @@
 //! These tests verify that multiplexer implementations work correctly
 //! by creating real windows/panes and measuring terminal dimensions.
 
-<<<<<<< HEAD
-use std::env;
-use std::process::Command;
-=======
->>>>>>> b24fe493
 use std::thread;
 use std::time::Duration;
 
@@ -59,68 +54,6 @@
     }
 }
 
-<<<<<<< HEAD
-/// Run the terminal size measurement binary and parse output
-fn measure_terminal_size() -> Result<TerminalSize, Box<dyn std::error::Error>> {
-    fn parse_env_var(name: &str) -> Option<u16> {
-        env::var(name).ok()?.trim().parse().ok()
-    }
-
-    fn run_tput(cap: &str) -> Option<u16> {
-        Command::new("tput")
-            .arg(cap)
-            .output()
-            .ok()
-            .filter(|output| output.status.success())
-            .and_then(|output| String::from_utf8(output.stdout).ok())
-            .and_then(|value| value.trim().parse().ok())
-    }
-
-    fn run_tput_with_term(term: &str, cap: &str) -> Option<u16> {
-        Command::new("tput")
-            .args(["-T", term, cap])
-            .output()
-            .ok()
-            .filter(|output| output.status.success())
-            .and_then(|output| String::from_utf8(output.stdout).ok())
-            .and_then(|value| value.trim().parse().ok())
-    }
-
-    let mut cols = run_tput("cols");
-    let mut rows = run_tput("lines");
-
-    let fallback_terms = ["xterm-256color", "xterm", "vt100"];
-    if cols.is_none() || rows.is_none() {
-        for term in fallback_terms {
-            if cols.is_none() {
-                cols = run_tput_with_term(term, "cols");
-            }
-            if rows.is_none() {
-                rows = run_tput_with_term(term, "lines");
-            }
-            if cols.is_some() && rows.is_some() {
-                break;
-            }
-        }
-    }
-
-    if cols.is_none() || rows.is_none() {
-        if cols.is_none() {
-            cols = parse_env_var("COLUMNS");
-        }
-        if rows.is_none() {
-            rows = parse_env_var("LINES");
-        }
-    }
-
-    match (cols, rows) {
-        (Some(cols), Some(rows)) => Ok(TerminalSize { cols, rows }),
-        _ => Err("Failed to determine terminal size".into()),
-    }
-}
-
-=======
->>>>>>> b24fe493
 /// Test that verifies basic multiplexer operations work correctly
 ///
 /// This test exercises the core multiplexer functionality that should work
