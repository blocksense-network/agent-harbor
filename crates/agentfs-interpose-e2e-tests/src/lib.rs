--- conflicted
+++ resolved
@@ -171,11 +171,7 @@
     socket_path: &std::path::Path,
     request: agentfs_proto::Request,
 ) -> Result<agentfs_proto::Response, String> {
-<<<<<<< HEAD
-    use crate::handshake::{AllowlistInfo, HandshakeData, HandshakeMessage, ShimInfo};
-=======
     use agentfs_daemon::{AllowlistInfo, HandshakeData, HandshakeMessage, ShimInfo, handshake};
->>>>>>> ee3fe50e
     use agentfs_proto::{Request, Response};
     use std::os::unix::net::UnixStream;
 
